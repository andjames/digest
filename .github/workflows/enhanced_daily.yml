--- conflicted
+++ resolved
@@ -45,11 +45,9 @@
       - name: Validate output
         run: |
           DATE=$(date -u +%Y-%m-%d)
-<<<<<<< HEAD
+
           export FILE="data/summaries_${DATE}.json"
-=======
-          FILE="data/summaries_${DATE}.json"
->>>>>>> a352953b
+          # FILE="data/summaries_${DATE}.json"
           # Basic validation of the output JSON
           python -c "
           import json, os
