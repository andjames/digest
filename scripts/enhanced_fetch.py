--- conflicted
+++ resolved
@@ -170,7 +170,6 @@
 
 def main():
     """Main execution function."""
-<<<<<<< HEAD
     articles = fetch_enhanced_articles()
 
     # Detect and filter duplicate content
@@ -179,18 +178,6 @@
     )
     if duplicate_urls:
         articles = [a for a in articles if a.url not in duplicate_urls]
-=======
-    parser = argparse.ArgumentParser(description="Enhanced article fetcher")
-    parser.add_argument(
-        "-c",
-        "--config",
-        default=os.getenv("ENHANCED_FEEDS_FILE", "feeds/enhanced_sources.yaml"),
-        help="Path to YAML configuration file"
-    )
-    args = parser.parse_args()
-
-    articles = fetch_enhanced_articles(args.config)
->>>>>>> 878ce6ae
     
     # Convert to JSON format
     summaries = []
